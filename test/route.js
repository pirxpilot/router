const { it, describe } = require('mocha')
const Buffer = require('safe-buffer').Buffer
const methods = require('methods')
const series = require('run-series')
const Router = require('..')
const utils = require('./support/utils')

const assert = utils.assert
const createHitHandle = utils.createHitHandle
const createServer = utils.createServer
const request = utils.request
const shouldHaveBody = utils.shouldHaveBody
const shouldHitHandle = utils.shouldHitHandle
const shouldNotHaveBody = utils.shouldNotHaveBody
const shouldNotHitHandle = utils.shouldNotHitHandle

const describePromises = global.Promise ? describe : describe.skip

describe('Router', function () {
  describe('.route(path)', function () {
    it('should return a new route', function () {
      const router = new Router()
      const route = router.route('/foo')
      assert.equal(route.path, '/foo')
    })

    it('should respond to multiple methods', function (done) {
      const router = new Router()
      const route = router.route('/foo')
      const server = createServer(router)

      route.get(saw)
      route.post(saw)

      series([
        function (cb) {
          request(server)
            .get('/foo')
            .expect(200, 'saw GET /foo', cb)
        },
        function (cb) {
          request(server)
            .post('/foo')
            .expect(200, 'saw POST /foo', cb)
        },
        function (cb) {
          request(server)
            .put('/foo')
            .expect(404, cb)
        }
      ], done)
    })

    it('should route without method', function (done) {
      const router = new Router()
      const route = router.route('/foo')
      const server = createServer(function (req, res, next) {
        req.method = undefined
        router(req, res, next)
      })

      route.post(createHitHandle(1))
      route.all(createHitHandle(2))
      route.get(createHitHandle(3))

      router.get('/foo', createHitHandle(4))
      router.use(saw)

      request(server)
        .get('/foo')
        .expect(shouldNotHitHandle(1))
        .expect(shouldHitHandle(2))
        .expect(shouldNotHitHandle(3))
        .expect(shouldNotHitHandle(4))
        .expect(200, 'saw undefined /foo', done)
    })

    it('should stack', function (done) {
      const router = new Router()
      const route = router.route('/foo')
      const server = createServer(router)

      route.post(createHitHandle(1))
      route.all(createHitHandle(2))
      route.get(createHitHandle(3))

      router.use(saw)

      series([
        function (cb) {
          request(server)
            .get('/foo')
            .expect('x-fn-2', 'hit')
            .expect('x-fn-3', 'hit')
            .expect(200, 'saw GET /foo', cb)
        },
        function (cb) {
          request(server)
            .post('/foo')
            .expect('x-fn-1', 'hit')
            .expect('x-fn-2', 'hit')
            .expect(200, 'saw POST /foo', cb)
        },
        function (cb) {
          request(server)
            .put('/foo')
            .expect('x-fn-2', 'hit')
            .expect(200, 'saw PUT /foo', cb)
        }
      ], done)
    })

    it('should not error on empty route', function (done) {
      const router = new Router()
      const route = router.route('/foo')
      const server = createServer(router)

      assert.ok(route)

      series([
        function (cb) {
          request(server)
            .get('/foo')
            .expect(404, cb)
        },
        function (cb) {
          request(server)
            .head('/foo')
            .expect(404, cb)
        }
      ], done)
    })

    it('should not invoke singular error route', function (done) {
      const router = new Router()
      const route = router.route('/foo')
      const server = createServer(router)

      route.all(function handleError (err, req, res, next) {
        throw err || new Error('boom!')
      })

      request(server)
        .get('/foo')
        .expect(404, done)
    })

    it('should not stack overflow with a large sync stack', function (done) {
      this.timeout(5000) // long-running test

      const router = new Router()
      const route = router.route('/foo')
      const server = createServer(router)

      for (let i = 0; i < 6000; i++) {
        route.all(function (req, res, next) { next() })
      }

      route.get(helloWorld)

      request(server)
        .get('/foo')
        .expect(200, 'hello, world', done)
    })

    describe('.all(...fn)', function () {
      it('should reject no arguments', function () {
        const router = new Router()
        const route = router.route('/')
        assert.throws(route.all.bind(route), /argument handler is required/)
      })

      it('should reject empty array', function () {
        const router = new Router()
        const route = router.route('/')
        assert.throws(route.all.bind(route, []), /argument handler is required/)
      })

      it('should reject invalid fn', function () {
        const router = new Router()
        const route = router.route('/')
        assert.throws(route.all.bind(route, 2), /argument handler must be a function/)
      })

      it('should respond to all methods', function (done) {
        const router = new Router()
        const route = router.route('/foo')
        const server = createServer(router)

        route.all(saw)

        series([
          function (cb) {
            request(server)
              .get('/foo')
              .expect(200, 'saw GET /foo', cb)
          },
          function (cb) {
            request(server)
              .post('/foo')
              .expect(200, 'saw POST /foo', cb)
          },
          function (cb) {
            request(server)
              .put('/foo')
              .expect(200, 'saw PUT /foo', cb)
          }
        ], done)
      })

      it('should accept multiple arguments', function (done) {
        const router = new Router()
        const route = router.route('/foo')
        const server = createServer(router)

        route.all(createHitHandle(1), createHitHandle(2), helloWorld)

        request(server)
          .get('/foo')
          .expect('x-fn-1', 'hit')
          .expect('x-fn-2', 'hit')
          .expect(200, 'hello, world', done)
      })

      it('should accept single array of handlers', function (done) {
        const router = new Router()
        const route = router.route('/foo')
        const server = createServer(router)

        route.all([createHitHandle(1), createHitHandle(2), helloWorld])

        request(server)
          .get('/foo')
          .expect('x-fn-1', 'hit')
          .expect('x-fn-2', 'hit')
          .expect(200, 'hello, world', done)
      })

      it('should accept nested arrays of handlers', function (done) {
        const router = new Router()
        const route = router.route('/foo')
        const server = createServer(router)

        route.all([[createHitHandle(1), createHitHandle(2)], createHitHandle(3)], helloWorld)

        request(server)
          .get('/foo')
          .expect('x-fn-1', 'hit')
          .expect('x-fn-2', 'hit')
          .expect('x-fn-3', 'hit')
          .expect(200, 'hello, world', done)
      })
    })

    methods.slice().sort().forEach(function (method) {
      if (method === 'connect') {
        // CONNECT is tricky and supertest doesn't support it
        return
      }
      if (method === 'query' && process.version.startsWith('v21')) {
        return
      }

      const body = method !== 'head'
        ? shouldHaveBody(Buffer.from('hello, world'))
        : shouldNotHaveBody()

      describe('.' + method + '(...fn)', function () {
        it('should respond to a ' + method.toUpperCase() + ' request', function (done) {
          const router = new Router()
          const route = router.route('/')
          const server = createServer(router)

          route[method](helloWorld)

          request(server)[method]('/')
            .expect(200)
            .expect(body)
            .end(done)
        })

        it('should reject no arguments', function () {
          const router = new Router()
          const route = router.route('/')
          assert.throws(route[method].bind(route), /argument handler is required/)
        })

        it('should reject empty array', function () {
          const router = new Router()
          const route = router.route('/')
          assert.throws(route[method].bind(route, []), /argument handler is required/)
        })

        it('should reject invalid fn', function () {
          const router = new Router()
          const route = router.route('/')
          assert.throws(route[method].bind(route, 2), /argument handler must be a function/)
        })

        it('should accept multiple arguments', function (done) {
          const router = new Router()
          const route = router.route('/foo')
          const server = createServer(router)

          route[method](createHitHandle(1), createHitHandle(2), helloWorld)

          request(server)[method]('/foo')
            .expect(200)
            .expect('x-fn-1', 'hit')
            .expect('x-fn-2', 'hit')
            .expect(body)
            .end(done)
        })

        it('should accept single array of handlers', function (done) {
          const router = new Router()
          const route = router.route('/foo')
          const server = createServer(router)

          route[method]([createHitHandle(1), createHitHandle(2), helloWorld])

          request(server)[method]('/foo')
            .expect(200)
            .expect('x-fn-1', 'hit')
            .expect('x-fn-2', 'hit')
            .expect(body)
            .end(done)
        })

        it('should accept nested arrays of handlers', function (done) {
          const router = new Router()
          const route = router.route('/foo')
          const server = createServer(router)

          route[method]([[createHitHandle(1), createHitHandle(2)], createHitHandle(3)], helloWorld)

          request(server)[method]('/foo')
            .expect(200)
            .expect('x-fn-1', 'hit')
            .expect('x-fn-2', 'hit')
            .expect('x-fn-3', 'hit')
            .expect(body)
            .end(done)
        })
      })
    })

    describe('error handling', function () {
      it('should handle errors from next(err)', function (done) {
        const router = new Router()
        const route = router.route('/foo')
        const server = createServer(router)

        route.all(function createError (req, res, next) {
          next(new Error('boom!'))
        })

        route.all(helloWorld)

        route.all(function handleError (err, req, res, next) {
          res.statusCode = 500
          res.end('caught: ' + err.message)
        })

        request(server)
          .get('/foo')
          .expect(500, 'caught: boom!', done)
      })

      it('should handle errors thrown', function (done) {
        const router = new Router()
        const route = router.route('/foo')
        const server = createServer(router)

        route.all(function createError (req, res, next) {
          throw new Error('boom!')
        })

        route.all(helloWorld)

        route.all(function handleError (err, req, res, next) {
          res.statusCode = 500
          res.end('caught: ' + err.message)
        })

        request(server)
          .get('/foo')
          .expect(500, 'caught: boom!', done)
      })

      it('should handle errors thrown in error handlers', function (done) {
        const router = new Router()
        const route = router.route('/foo')
        const server = createServer(router)

        route.all(function createError (req, res, next) {
          throw new Error('boom!')
        })

        route.all(function handleError (err, req, res, next) {
          throw new Error('ouch: ' + err.message)
        })

        route.all(function handleError (err, req, res, next) {
          res.statusCode = 500
          res.end('caught: ' + err.message)
        })

        request(server)
          .get('/foo')
          .expect(500, 'caught: ouch: boom!', done)
      })
    })

    describe('next("route")', function () {
      it('should invoke next handler', function (done) {
        const router = new Router()
        const route = router.route('/foo')
        const server = createServer(router)

        route.get(function handle (req, res, next) {
          res.setHeader('x-next', 'route')
          next('route')
        })

        router.use(saw)

        request(server)
          .get('/foo')
          .expect('x-next', 'route')
          .expect(200, 'saw GET /foo', done)
      })

      it('should invoke next route', function (done) {
        const router = new Router()
        const route = router.route('/foo')
        const server = createServer(router)

        route.get(function handle (req, res, next) {
          res.setHeader('x-next', 'route')
          next('route')
        })

        router.route('/foo').all(saw)

        request(server)
          .get('/foo')
          .expect('x-next', 'route')
          .expect(200, 'saw GET /foo', done)
      })

      it('should skip next handlers in route', function (done) {
        const router = new Router()
        const route = router.route('/foo')
        const server = createServer(router)

        route.all(createHitHandle(1))
        route.get(function goNext (req, res, next) {
          res.setHeader('x-next', 'route')
          next('route')
        })
        route.all(createHitHandle(2))

        router.use(saw)

        request(server)
          .get('/foo')
          .expect(shouldHitHandle(1))
          .expect('x-next', 'route')
          .expect(shouldNotHitHandle(2))
          .expect(200, 'saw GET /foo', done)
      })

      it('should not invoke error handlers', function (done) {
        const router = new Router()
        const route = router.route('/foo')
        const server = createServer(router)

        route.all(function goNext (req, res, next) {
          res.setHeader('x-next', 'route')
          next('route')
        })

        route.all(function handleError (err, req, res, next) {
          res.statusCode = 500
          res.end('caught: ' + err.message)
        })

        request(server)
          .get('/foo')
          .expect('x-next', 'route')
          .expect(404, done)
      })
    })

    describe('next("router")', function () {
      it('should exit the router', function (done) {
        const router = new Router()
        const route = router.route('/foo')
        const server = createServer(router)

        function handle (req, res, next) {
          res.setHeader('x-next', 'router')
          next('router')
        }

        route.get(handle, createHitHandle(1))

        router.use(saw)

        request(server)
          .get('/foo')
          .expect('x-next', 'router')
          .expect(shouldNotHitHandle(1))
          .expect(404, done)
      })

      it('should not invoke error handlers', function (done) {
        const router = new Router()
        const route = router.route('/foo')
        const server = createServer(router)

        route.all(function goNext (req, res, next) {
          res.setHeader('x-next', 'router')
          next('router')
        })

        route.all(function handleError (err, req, res, next) {
          res.statusCode = 500
          res.end('caught: ' + err.message)
        })

        router.use(function handleError (err, req, res, next) {
          res.statusCode = 500
          res.end('caught: ' + err.message)
        })

        request(server)
          .get('/foo')
          .expect('x-next', 'router')
          .expect(404, done)
      })
    })

    describePromises('promise support', function () {
      it('should pass rejected promise value', function (done) {
        const router = new Router()
        const route = router.route('/foo')
        const server = createServer(router)

        route.all(function createError (req, res, next) {
          return Promise.reject(new Error('boom!'))
        })

        route.all(helloWorld)

        route.all(function handleError (err, req, res, next) {
          res.statusCode = 500
          res.end('caught: ' + err.message)
        })

        request(server)
          .get('/foo')
          .expect(500, 'caught: boom!', done)
      })

      it('should pass rejected promise without value', function (done) {
        const router = new Router()
        const route = router.route('/foo')
        const server = createServer(router)

        route.all(function createError (req, res, next) {
          return Promise.reject() // eslint-disable-line prefer-promise-reject-errors
        })

        route.all(helloWorld)

        route.all(function handleError (err, req, res, next) {
          res.statusCode = 500
          res.end('caught: ' + err.message)
        })

        request(server)
          .get('/foo')
          .expect(500, 'caught: Rejected promise', done)
      })

      it('should ignore resolved promise', function (done) {
        const router = new Router()
        const route = router.route('/foo')
        const server = createServer(router)

        route.all(function createError (req, res, next) {
          saw(req, res)
          return Promise.resolve('foo')
        })

        route.all(function () {
          done(new Error('Unexpected route invoke'))
        })

<<<<<<< HEAD
        it('should work inside literal parentheses', function (done) {
          var router = new Router()
          var route = router.route('/:user\\(:op\\)')
          var server = createServer(router)
=======
        request(server)
          .get('/foo')
          .expect(200, 'saw GET /foo', done)
      })
>>>>>>> 30b42cbe

      describe('error handling', function () {
        it('should pass rejected promise value', function (done) {
          const router = new Router()
          const route = router.route('/foo')
          const server = createServer(router)

          route.all(function createError (req, res, next) {
            return Promise.reject(new Error('boom!'))
          })

          route.all(function handleError (err, req, res, next) {
            return Promise.reject(new Error('caught: ' + err.message))
          })

          route.all(function handleError (err, req, res, next) {
            res.statusCode = 500
            res.end('caught again: ' + err.message)
          })

          request(server)
            .get('/foo')
            .expect(500, 'caught again: caught: boom!', done)
        })

        it('should pass rejected promise without value', function (done) {
          const router = new Router()
          const route = router.route('/foo')
          const server = createServer(router)

          route.all(function createError (req, res, next) {
            return Promise.reject(new Error('boom!'))
          })

          route.all(function handleError (err, req, res, next) {
            assert.equal(err.message, 'boom!')
            return Promise.reject() // eslint-disable-line prefer-promise-reject-errors
          })

          route.all(function handleError (err, req, res, next) {
            res.statusCode = 500
            res.end('caught again: ' + err.message)
          })

          request(server)
            .get('/foo')
            .expect(500, 'caught again: Rejected promise', done)
        })

        it('should ignore resolved promise', function (done) {
          const router = new Router()
          const route = router.route('/foo')
          const server = createServer(router)

          route.all(function createError (req, res, next) {
            return Promise.reject(new Error('boom!'))
          })

          route.all(function handleError (err, req, res, next) {
            res.statusCode = 500
            res.end('caught: ' + err.message)
            return Promise.resolve('foo')
          })

          route.all(function () {
            done(new Error('Unexpected route invoke'))
          })

          request(server)
            .get('/foo')
            .expect(500, 'caught: boom!', done)
        })
      })
    })

    describe('path', function () {
      describe('using ":name"', function () {
        it('should name a capture group', function (done) {
          const router = new Router()
          const route = router.route('/:foo')
          const server = createServer(router)

          route.all(sendParams)

          request(server)
            .get('/bar')
            .expect(200, { foo: 'bar' }, done)
        })

        it('should match single path segment', function (done) {
          const router = new Router()
          const route = router.route('/:foo')
          const server = createServer(router)

          route.all(sendParams)

          request(server)
            .get('/bar/bar')
            .expect(404, done)
        })

        it('should work multiple times', function (done) {
          const router = new Router()
          const route = router.route('/:foo/:bar')
          const server = createServer(router)

          route.all(sendParams)

          request(server)
            .get('/fizz/buzz')
            .expect(200, { foo: 'fizz', bar: 'buzz' }, done)
        })

        it('should work inside literal paranthesis', function (done) {
          const router = new Router()
          const route = router.route('/:user\\(:op\\)')
          const server = createServer(router)

          route.all(sendParams)

          request(server)
            .get('/tj(edit)')
            .expect(200, { user: 'tj', op: 'edit' }, done)
        })

        it('should work within arrays', function (done) {
          const router = new Router()
          const route = router.route(['/user/:user/poke', '/user/:user/pokes'])
          const server = createServer(router)

          route.all(sendParams)
          series([
            function (cb) {
              request(server)
                .get('/user/tj/poke')
                .expect(200, { user: 'tj' }, cb)
            },
            function (cb) {
              request(server)
                .get('/user/tj/pokes')
                .expect(200, { user: 'tj' }, cb)
            }
          ], done)
        })
      })

      describe('using "{:name}"', function () {
        it('should name an optional parameter', function (done) {
          const router = new Router()
          const route = router.route('{/:foo}')
          const server = createServer(router)

          route.all(sendParams)
          series([
            function (cb) {
              request(server)
                .get('/bar')
                .expect(200, { foo: 'bar' }, cb)
            },
            function (cb) {
              request(server)
                .get('/')
                .expect(200, {}, cb)
            }
          ], done)
        })

        it('should work in any segment', function (done) {
          const router = new Router()
          const route = router.route('/user{/:foo}/delete')
          const server = createServer(router)

          route.all(sendParams)
          series([
            function (cb) {
              request(server)
                .get('/user/bar/delete')
                .expect(200, { foo: 'bar' }, cb)
            },
            function (cb) {
              request(server)
                .get('/user/delete')
                .expect(200, {}, cb)
            }
          ], done)
        })
      })

      describe('using "*name"', function () {
        it('should name a zero-or-more repeated parameter', function (done) {
          const router = new Router()
          const route = router.route('{/*foo}')
          const server = createServer(router)

          route.all(sendParams)
          series([
            function (cb) {
              request(server)
                .get('/')
                .expect(200, {}, cb)
            },
            function (cb) {
              request(server)
                .get('/bar')
                .expect(200, { foo: ['bar'] }, cb)
            },
            function (cb) {
              request(server)
                .get('/fizz/buzz')
                .expect(200, { foo: ['fizz', 'buzz'] }, cb)
            }
          ], done)
        })

        it('should work in any segment', function (done) {
          const router = new Router()
          const route = router.route('/user{/*foo}/delete')
          const server = createServer(router)

          route.all(sendParams)
          series([
            function (cb) {
              request(server)
                .get('/user/delete')
                .expect(200, {}, cb)
            },
            function (cb) {
              request(server)
                .get('/user/bar/delete')
                .expect(200, { foo: ['bar'] }, cb)
            },
            function (cb) {
              request(server)
                .get('/user/fizz/buzz/delete')
                .expect(200, { foo: ['fizz', 'buzz'] }, cb)
            }
          ], done)
        })
      })

      describe('using regular expression with param name "(?<name>pattern)"', function () {
        it('should limit capture group to regexp match', function (done) {
          const router = new Router()
          const route = router.route(/\/(?<foo>[0-9]+)/)
          const server = createServer(router)

          route.all(sendParams)

          series([
            function (cb) {
              request(server)
                .get('/foo')
                .expect(404, cb)
            },
            function (cb) {
              request(server)
                .get('/42')
                .expect(200, { foo: '42' }, cb)
            }
          ], done)
        })
      })

      describe('using "(regexp)"', function () {
        it('should add capture group using regexp', function (done) {
          const router = new Router()
          const route = router.route(/\/page_([0-9]+)/)
          const server = createServer(router)

          route.all(sendParams)
          series([
            function (cb) {
              request(server)
                .get('/page_foo')
                .expect(404, cb)
            },
            function (cb) {
              request(server)
                .get('/page_42')
                .expect(200, { 0: '42' }, cb)
            }
          ], done)
        })

        it('should not treat regexp as literal regexp', function () {
          const router = new Router()
          assert.throws(function () {
            router.route('/([a-z]+:n[0-9]+)')
          }, /TypeError: Unexpected \( at/)
        })
      })
    })
  })
})

function helloWorld (req, res) {
  res.statusCode = 200
  res.setHeader('Content-Type', 'text/plain')
  res.end('hello, world')
}

function saw (req, res) {
  const msg = 'saw ' + req.method + ' ' + req.url
  res.statusCode = 200
  res.setHeader('Content-Type', 'text/plain')
  res.end(msg)
}

function sendParams (req, res) {
  res.statusCode = 200
  res.setHeader('Content-Type', 'application/json')
  res.end(JSON.stringify(req.params))
}<|MERGE_RESOLUTION|>--- conflicted
+++ resolved
@@ -599,17 +599,10 @@
           done(new Error('Unexpected route invoke'))
         })
 
-<<<<<<< HEAD
-        it('should work inside literal parentheses', function (done) {
-          var router = new Router()
-          var route = router.route('/:user\\(:op\\)')
-          var server = createServer(router)
-=======
         request(server)
           .get('/foo')
           .expect(200, 'saw GET /foo', done)
       })
->>>>>>> 30b42cbe
 
       describe('error handling', function () {
         it('should pass rejected promise value', function (done) {
@@ -723,7 +716,7 @@
             .expect(200, { foo: 'fizz', bar: 'buzz' }, done)
         })
 
-        it('should work inside literal paranthesis', function (done) {
+        it('should work inside literal parentheses', function (done) {
           const router = new Router()
           const route = router.route('/:user\\(:op\\)')
           const server = createServer(router)
