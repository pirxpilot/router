{
  "name": "router",
  "description": "Simple middleware-style router",
<<<<<<< HEAD
  "version": "2.0.0-alpha.1",
=======
  "version": "1.3.4",
>>>>>>> 0bb4608c
  "author": "Douglas Christopher Wilson <doug@somethingdoug.com>",
  "contributors": [
    "Blake Embrey <hello@blakeembrey.com>"
  ],
  "license": "MIT",
  "repository": "pillarjs/router",
  "dependencies": {
<<<<<<< HEAD
    "array-flatten": "2.1.1",
    "debug": "3.1.0",
=======
    "array-flatten": "3.0.0",
    "debug": "2.6.9",
>>>>>>> 0bb4608c
    "methods": "~1.1.2",
    "parseurl": "~1.3.3",
    "path-to-regexp": "0.1.7",
    "setprototypeof": "1.2.0",
    "utils-merge": "1.0.1"
  },
  "devDependencies": {
    "after": "0.8.2",
<<<<<<< HEAD
    "eslint": "3.19.0",
    "eslint-plugin-markdown": "1.0.0-beta.6",
    "finalhandler": "1.1.1",
    "mocha": "3.5.3",
    "nyc": "10.3.2",
    "supertest": "1.2.0"
=======
    "eslint": "6.8.0",
    "eslint-plugin-markdown": "1.0.1",
    "finalhandler": "1.1.2",
    "istanbul": "0.4.5",
    "mocha": "7.0.0",
    "safe-buffer": "5.2.0",
    "supertest": "4.0.2"
>>>>>>> 0bb4608c
  },
  "files": [
    "lib/",
    "LICENSE",
    "HISTORY.md",
    "README.md",
    "index.js"
  ],
  "engines": {
    "node": ">= 0.10"
  },
  "scripts": {
    "lint": "eslint --plugin markdown --ext js,md .",
    "test": "mocha --reporter spec --bail --check-leaks test/",
<<<<<<< HEAD
    "test-cov": "nyc --reporter=text npm test",
    "test-travis": "nyc --reporter=html --reporter=text npm test"
=======
    "test-cov": "istanbul cover node_modules/mocha/bin/_mocha -- --reporter dot --check-leaks test/",
    "test-travis": "istanbul cover node_modules/mocha/bin/_mocha --report lcovonly -- --reporter spec --check-leaks test/",
    "version": "node scripts/version-history.js && git add HISTORY.md"
>>>>>>> 0bb4608c
  }
}<|MERGE_RESOLUTION|>--- conflicted
+++ resolved
@@ -1,11 +1,7 @@
 {
   "name": "router",
   "description": "Simple middleware-style router",
-<<<<<<< HEAD
   "version": "2.0.0-alpha.1",
-=======
-  "version": "1.3.4",
->>>>>>> 0bb4608c
   "author": "Douglas Christopher Wilson <doug@somethingdoug.com>",
   "contributors": [
     "Blake Embrey <hello@blakeembrey.com>"
@@ -13,13 +9,8 @@
   "license": "MIT",
   "repository": "pillarjs/router",
   "dependencies": {
-<<<<<<< HEAD
-    "array-flatten": "2.1.1",
+    "array-flatten": "3.0.0",
     "debug": "3.1.0",
-=======
-    "array-flatten": "3.0.0",
-    "debug": "2.6.9",
->>>>>>> 0bb4608c
     "methods": "~1.1.2",
     "parseurl": "~1.3.3",
     "path-to-regexp": "0.1.7",
@@ -28,22 +19,13 @@
   },
   "devDependencies": {
     "after": "0.8.2",
-<<<<<<< HEAD
-    "eslint": "3.19.0",
-    "eslint-plugin-markdown": "1.0.0-beta.6",
-    "finalhandler": "1.1.1",
-    "mocha": "3.5.3",
-    "nyc": "10.3.2",
-    "supertest": "1.2.0"
-=======
     "eslint": "6.8.0",
     "eslint-plugin-markdown": "1.0.1",
     "finalhandler": "1.1.2",
-    "istanbul": "0.4.5",
     "mocha": "7.0.0",
+    "nyc": "10.3.2",
     "safe-buffer": "5.2.0",
     "supertest": "4.0.2"
->>>>>>> 0bb4608c
   },
   "files": [
     "lib/",
@@ -58,13 +40,8 @@
   "scripts": {
     "lint": "eslint --plugin markdown --ext js,md .",
     "test": "mocha --reporter spec --bail --check-leaks test/",
-<<<<<<< HEAD
     "test-cov": "nyc --reporter=text npm test",
-    "test-travis": "nyc --reporter=html --reporter=text npm test"
-=======
-    "test-cov": "istanbul cover node_modules/mocha/bin/_mocha -- --reporter dot --check-leaks test/",
-    "test-travis": "istanbul cover node_modules/mocha/bin/_mocha --report lcovonly -- --reporter spec --check-leaks test/",
+    "test-travis": "nyc --reporter=html --reporter=text npm test",
     "version": "node scripts/version-history.js && git add HISTORY.md"
->>>>>>> 0bb4608c
   }
 }