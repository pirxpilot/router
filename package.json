--- conflicted
+++ resolved
@@ -1,11 +1,7 @@
 {
   "name": "router",
   "description": "Simple middleware-style router",
-<<<<<<< HEAD
   "version": "2.0.0-alpha.1",
-=======
-  "version": "1.3.5",
->>>>>>> fb3c0039
   "author": "Douglas Christopher Wilson <doug@somethingdoug.com>",
   "contributors": [
     "Blake Embrey <hello@blakeembrey.com>"
@@ -26,13 +22,8 @@
     "eslint": "6.8.0",
     "eslint-plugin-markdown": "1.0.2",
     "finalhandler": "1.1.2",
-<<<<<<< HEAD
-    "mocha": "7.0.0",
+    "mocha": "7.1.1",
     "nyc": "15.0.0",
-=======
-    "istanbul": "0.4.5",
-    "mocha": "7.1.1",
->>>>>>> fb3c0039
     "safe-buffer": "5.2.0",
     "supertest": "4.0.2"
   },
