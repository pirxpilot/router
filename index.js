/*!
 * router
 * Copyright(c) 2013 Roman Shtylman
 * Copyright(c) 2014 Douglas Christopher Wilson
 * MIT Licensed
 */

'use strict'

/**
 * Module dependencies.
 * @private
 */

var flatten = require('array-flatten').flatten
var Layer = require('./lib/layer')
var methods = require('methods')
var mixin = require('utils-merge')
var parseUrl = require('parseurl')
var Route = require('./lib/route')
var setPrototypeOf = require('setprototypeof')

/**
 * Module variables.
 * @private
 */

var slice = Array.prototype.slice

/**
 * Expose `Router`.
 */

module.exports = Router

/**
 * Expose `Route`.
 */

module.exports.Route = Route

/**
 * Initialize a new `Router` with the given `options`.
 *
 * @param {object} [options]
 * @return {Router} which is a callable function
 * @public
 */

function Router (options) {
  if (!(this instanceof Router)) {
    return new Router(options)
  }

  var opts = options || {}

  function router (req, res, next) {
    router.handle(req, res, next)
  }

  // inherit from the correct prototype
  setPrototypeOf(router, this)

  router.caseSensitive = opts.caseSensitive
  router.mergeParams = opts.mergeParams
  router.params = {}
  router.strict = opts.strict
  router.stack = []

  return router
}

/**
 * Router prototype inherits from a Function.
 */

/* istanbul ignore next */
Router.prototype = function () {}

/**
 * Map the given param placeholder `name`(s) to the given callback.
 *
 * Parameter mapping is used to provide pre-conditions to routes
 * which use normalized placeholders. For example a _:user_id_ parameter
 * could automatically load a user's information from the database without
 * any additional code.
 *
 * The callback uses the same signature as middleware, the only difference
 * being that the value of the placeholder is passed, in this case the _id_
 * of the user. Once the `next()` function is invoked, just like middleware
 * it will continue on to execute the route, or subsequent parameter functions.
 *
 * Just like in middleware, you must either respond to the request or call next
 * to avoid stalling the request.
 *
 *  router.param('user_id', function(req, res, next, id){
 *    User.find(id, function(err, user){
 *      if (err) {
 *        return next(err)
 *      } else if (!user) {
 *        return next(new Error('failed to load user'))
 *      }
 *      req.user = user
 *      next()
 *    })
 *  })
 *
 * @param {string} name
 * @param {function} fn
 * @public
 */

Router.prototype.param = function param (name, fn) {
  if (!name) {
    throw new TypeError('argument name is required')
  }

  if (typeof name !== 'string') {
    throw new TypeError('argument name must be a string')
  }

  if (!fn) {
    throw new TypeError('argument fn is required')
  }

  if (typeof fn !== 'function') {
    throw new TypeError('argument fn must be a function')
  }

  var params = this.params[name]

  if (!params) {
    params = this.params[name] = []
  }

  params.push(fn)

  return this
}

/**
 * Dispatch a req, res into the router.
 *
 * @private
 */

Router.prototype.handle = function handle (req, res, callback) {
  if (!callback) {
    throw new TypeError('argument callback is required')
  }

  var idx = 0
  var methods
  var protohost = getProtohost(req.url) || ''
  var removed = ''
  var self = this
  var slashAdded = false
  var sync = 0
  var paramcalled = {}

  // middleware and routes
  var stack = this.stack

  // manage inter-router variables
  var parentParams = req.params
  var parentUrl = req.baseUrl || ''
  var done = restore(callback, req, 'baseUrl', 'next', 'params')

  // setup next layer
  req.next = next

  // for options requests, respond with a default if nothing else responds
  if (req.method === 'OPTIONS') {
    methods = []
    done = wrap(done, generateOptionsResponder(res, methods))
  }

  // setup basic req values
  req.baseUrl = parentUrl
  req.originalUrl = req.originalUrl || req.url

  next()

  function next (err) {
    var layerError = err === 'route'
      ? null
      : err

    // remove added slash
    if (slashAdded) {
      req.url = req.url.substr(1)
      slashAdded = false
    }

    // restore altered req.url
    if (removed.length !== 0) {
      req.baseUrl = parentUrl
      req.url = protohost + removed + req.url.substr(protohost.length)
      removed = ''
    }

    // signal to exit router
    if (layerError === 'router') {
      setImmediate(done, null)
      return
    }

    // no more matching layers
    if (idx >= stack.length) {
      setImmediate(done, layerError)
      return
    }

    // max sync stack
    if (++sync > 100) {
      return defer(next, err)
    }

    // get pathname of request
    var path = getPathname(req)

    if (path == null) {
      return done(layerError)
    }

    // find next matching layer
    var layer
    var match
    var route

    while (match !== true && idx < stack.length) {
      layer = stack[idx++]
      match = matchLayer(layer, path)
      route = layer.route

      if (typeof match !== 'boolean') {
        // hold on to layerError
        layerError = layerError || match
      }

      if (match !== true) {
        continue
      }

      if (!route) {
        // process non-route handlers normally
        continue
      }

      if (layerError) {
        // routes do not match with a pending error
        match = false
        continue
      }

      var method = req.method
      var hasMethod = route._handlesMethod(method)

      // build up automatic options response
      if (!hasMethod && method === 'OPTIONS' && methods) {
        methods.push.apply(methods, route._methods())
      }

      // don't even bother matching route
      if (!hasMethod && method !== 'HEAD') {
        match = false
        continue
      }
    }

    // no match
    if (match !== true) {
      return done(layerError)
    }

    // store route for dispatch on change
    if (route) {
      req.route = route
    }

    // Capture one-time layer values
    req.params = self.mergeParams
      ? mergeParams(layer.params, parentParams)
      : layer.params
    var layerPath = layer.path

    // this should be done for the layer
    processParams(self.params, layer, paramcalled, req, res, function (err) {
      if (err) {
        return next(layerError || err)
      }

      if (route) {
        return layer.handleRequest(req, res, next)
      }

      trimPrefix(layer, layerError, layerPath, path)
    })
  }

  function trimPrefix (layer, layerError, layerPath, path) {
    if (layerPath.length !== 0) {
      // Validate path is a prefix match
      if (layerPath !== path.substr(0, layerPath.length)) {
        next(layerError)
        return
      }

      // Validate path breaks on a path separator
      var c = path[layerPath.length]
      if (c && c !== '/') {
        next(layerError)
        return
      }

      // Trim off the part of the url that matches the route
      // middleware (.use stuff) needs to have the path stripped
      removed = layerPath
      req.url = protohost + req.url.substr(protohost.length + removed.length)

      // Ensure leading slash
      if (!protohost && req.url[0] !== '/') {
        req.url = '/' + req.url
        slashAdded = true
      }

      // Setup base URL (no trailing slash)
      req.baseUrl = parentUrl + (removed[removed.length - 1] === '/'
        ? removed.substring(0, removed.length - 1)
        : removed)
    }

    if (layerError) {
      layer.handleError(layerError, req, res, next)
    } else {
<<<<<<< HEAD
      layer.handleRequest(req, res, next)
=======
      layer.handle_request(req, res, next)
    }

    sync = 0
  }
}

/**
 * Process any parameters for the layer.
 *
 * @private
 */

Router.prototype.process_params = function process_params(layer, called, req, res, done) {
  var params = this.params

  // captured parameters from the layer, keys and values
  var keys = layer.keys

  // fast track
  if (!keys || keys.length === 0) {
    return done()
  }

  var i = 0
  var name
  var paramIndex = 0
  var key
  var paramVal
  var paramCallbacks
  var paramCalled

  // process params in order
  // param callbacks can be async
  function param(err) {
    if (err) {
      return done(err)
    }

    if (i >= keys.length ) {
      return done()
    }

    paramIndex = 0
    key = keys[i++]
    name = key.name
    paramVal = req.params[name]
    paramCallbacks = params[name]
    paramCalled = called[name]

    if (paramVal === undefined || !paramCallbacks) {
      return param()
    }

    // param previously called with same value or error occurred
    if (paramCalled && (paramCalled.match === paramVal
      || (paramCalled.error && paramCalled.error !== 'route'))) {
      // restore value
      req.params[name] = paramCalled.value

      // next param
      return param(paramCalled.error)
    }

    called[name] = paramCalled = {
      error: null,
      match: paramVal,
      value: paramVal
    }

    paramCallback()
  }

  // single param callbacks
  function paramCallback(err) {
    var fn = paramCallbacks[paramIndex++]

    // store updated value
    paramCalled.value = req.params[key.name]

    if (err) {
      // store error
      paramCalled.error = err
      param(err)
      return
    }

    if (!fn) return param()

    try {
      fn(req, res, paramCallback, paramVal, key.name)
    } catch (e) {
      paramCallback(e)
>>>>>>> 3b835185
    }
  }
}

/**
 * Use the given middleware function, with optional path, defaulting to "/".
 *
 * Use (like `.all`) will run for any http METHOD, but it will not add
 * handlers for those methods so OPTIONS requests will not consider `.use`
 * functions even if they could respond.
 *
 * The other difference is that _route_ path is stripped and not visible
 * to the handler function. The main effect of this feature is that mounted
 * handlers can operate without any code changes regardless of the "prefix"
 * pathname.
 *
 * @public
 */

Router.prototype.use = function use (handler) {
  var offset = 0
  var path = '/'

  // default path to '/'
  // disambiguate router.use([handler])
  if (typeof handler !== 'function') {
    var arg = handler

    while (Array.isArray(arg) && arg.length !== 0) {
      arg = arg[0]
    }

    // first arg is the path
    if (typeof arg !== 'function') {
      offset = 1
      path = handler
    }
  }

  var callbacks = flatten(slice.call(arguments, offset))

  if (callbacks.length === 0) {
    throw new TypeError('argument handler is required')
  }

  for (var i = 0; i < callbacks.length; i++) {
    var fn = callbacks[i]

    if (typeof fn !== 'function') {
      throw new TypeError('argument handler must be a function')
    }

    // add the middleware
    var layer = new Layer(path, {
      sensitive: this.caseSensitive,
      strict: false,
      end: false
    }, fn)

    layer.route = undefined

    this.stack.push(layer)
  }

  return this
}

/**
 * Create a new Route for the given path.
 *
 * Each route contains a separate middleware stack and VERB handlers.
 *
 * See the Route api documentation for details on adding handlers
 * and middleware to routes.
 *
 * @param {string} path
 * @return {Route}
 * @public
 */

Router.prototype.route = function route (path) {
  var route = new Route(path)

  var layer = new Layer(path, {
    sensitive: this.caseSensitive,
    strict: this.strict,
    end: true
  }, handle)

  function handle (req, res, next) {
    route.dispatch(req, res, next)
  }

  layer.route = route

  this.stack.push(layer)
  return route
}

// create Router#VERB functions
methods.concat('all').forEach(function (method) {
  Router.prototype[method] = function (path) {
    var route = this.route(path)
    route[method].apply(route, slice.call(arguments, 1))
    return this
  }
})

/**
 * Generate a callback that will make an OPTIONS response.
 *
 * @param {OutgoingMessage} res
 * @param {array} methods
 * @private
 */

function generateOptionsResponder (res, methods) {
  return function onDone (fn, err) {
    if (err || methods.length === 0) {
      return fn(err)
    }

    trySendOptionsResponse(res, methods, fn)
  }
}

/**
 * Get pathname of request.
 *
 * @param {IncomingMessage} req
 * @private
 */

function getPathname (req) {
  try {
    return parseUrl(req).pathname
  } catch (err) {
    return undefined
  }
}

/**
 * Get get protocol + host for a URL.
 *
 * @param {string} url
 * @private
 */

function getProtohost (url) {
  if (typeof url !== 'string' || url.length === 0 || url[0] === '/') {
    return undefined
  }

  var searchIndex = url.indexOf('?')
  var pathLength = searchIndex !== -1
    ? searchIndex
    : url.length
  var fqdnIndex = url.substr(0, pathLength).indexOf('://')

  return fqdnIndex !== -1
    ? url.substr(0, url.indexOf('/', 3 + fqdnIndex))
    : undefined
}

/**
 * Match path to a layer.
 *
 * @param {Layer} layer
 * @param {string} path
 * @private
 */

function matchLayer (layer, path) {
  try {
    return layer.match(path)
  } catch (err) {
    return err
  }
}

/**
 * Merge params with parent params
 *
 * @private
 */

function mergeParams (params, parent) {
  if (typeof parent !== 'object' || !parent) {
    return params
  }

  // make copy of parent for base
  var obj = mixin({}, parent)

  // simple non-numeric merging
  if (!(0 in params) || !(0 in parent)) {
    return mixin(obj, params)
  }

  var i = 0
  var o = 0

  // determine numeric gap in params
  while (i in params) {
    i++
  }

  // determine numeric gap in parent
  while (o in parent) {
    o++
  }

  // offset numeric indices in params before merge
  for (i--; i >= 0; i--) {
    params[i + o] = params[i]

    // create holes for the merge when necessary
    if (i < o) {
      delete params[i]
    }
  }

  return mixin(obj, params)
}

/**
 * Process any parameters for the layer.
 *
 * @private
 */

function processParams (params, layer, called, req, res, done) {
  // captured parameters from the layer, keys and values
  var keys = layer.keys

  // fast track
  if (!keys || keys.length === 0) {
    return done()
  }

  var i = 0
  var name
  var paramIndex = 0
  var key
  var paramVal
  var paramCallbacks
  var paramCalled

  // process params in order
  // param callbacks can be async
  function param (err) {
    if (err) {
      return done(err)
    }

    if (i >= keys.length) {
      return done()
    }

    paramIndex = 0
    key = keys[i++]
    name = key.name
    paramVal = req.params[name]
    paramCallbacks = params[name]
    paramCalled = called[name]

    if (paramVal === undefined || !paramCallbacks) {
      return param()
    }

    // param previously called with same value or error occurred
    if (paramCalled && (paramCalled.match === paramVal ||
      (paramCalled.error && paramCalled.error !== 'route'))) {
      // restore value
      req.params[name] = paramCalled.value

      // next param
      return param(paramCalled.error)
    }

    called[name] = paramCalled = {
      error: null,
      match: paramVal,
      value: paramVal
    }

    paramCallback()
  }

  // single param callbacks
  function paramCallback (err) {
    var fn = paramCallbacks[paramIndex++]

    // store updated value
    paramCalled.value = req.params[key.name]

    if (err) {
      // store error
      paramCalled.error = err
      param(err)
      return
    }

    if (!fn) return param()

    try {
      fn(req, res, paramCallback, paramVal, key.name)
    } catch (e) {
      paramCallback(e)
    }
  }

  param()
}

/**
 * Restore obj props after function
 *
 * @private
 */

function restore (fn, obj) {
  var props = new Array(arguments.length - 2)
  var vals = new Array(arguments.length - 2)

  for (var i = 0; i < props.length; i++) {
    props[i] = arguments[i + 2]
    vals[i] = obj[props[i]]
  }

  return function () {
    // restore vals
    for (var i = 0; i < props.length; i++) {
      obj[props[i]] = vals[i]
    }

    return fn.apply(this, arguments)
  }
}

/**
 * Send an OPTIONS response.
 *
 * @private
 */

function sendOptionsResponse (res, methods) {
  var options = Object.create(null)

  // build unique method map
  for (var i = 0; i < methods.length; i++) {
    options[methods[i]] = true
  }

  // construct the allow list
  var allow = Object.keys(options).sort().join(', ')

  // send response
  res.setHeader('Allow', allow)
  res.setHeader('Content-Length', Buffer.byteLength(allow))
  res.setHeader('Content-Type', 'text/plain')
  res.setHeader('X-Content-Type-Options', 'nosniff')
  res.end(allow)
}

/**
 * Try to send an OPTIONS response.
 *
 * @private
 */

function trySendOptionsResponse (res, methods, next) {
  try {
    sendOptionsResponse(res, methods)
  } catch (err) {
    next(err)
  }
}

/**
 * Wrap a function
 *
 * @private
 */

function wrap (old, fn) {
  return function proxy () {
    var args = new Array(arguments.length + 1)

    args[0] = old
    for (var i = 0, len = arguments.length; i < len; i++) {
      args[i + 1] = arguments[i]
    }

    fn.apply(this, args)
  }
}<|MERGE_RESOLUTION|>--- conflicted
+++ resolved
@@ -213,7 +213,7 @@
 
     // max sync stack
     if (++sync > 100) {
-      return defer(next, err)
+      return setImmediate(next, err)
     }
 
     // get pathname of request
@@ -333,10 +333,7 @@
     if (layerError) {
       layer.handleError(layerError, req, res, next)
     } else {
-<<<<<<< HEAD
       layer.handleRequest(req, res, next)
-=======
-      layer.handle_request(req, res, next)
     }
 
     sync = 0
@@ -344,14 +341,233 @@
 }
 
 /**
+ * Use the given middleware function, with optional path, defaulting to "/".
+ *
+ * Use (like `.all`) will run for any http METHOD, but it will not add
+ * handlers for those methods so OPTIONS requests will not consider `.use`
+ * functions even if they could respond.
+ *
+ * The other difference is that _route_ path is stripped and not visible
+ * to the handler function. The main effect of this feature is that mounted
+ * handlers can operate without any code changes regardless of the "prefix"
+ * pathname.
+ *
+ * @public
+ */
+
+Router.prototype.use = function use (handler) {
+  var offset = 0
+  var path = '/'
+
+  // default path to '/'
+  // disambiguate router.use([handler])
+  if (typeof handler !== 'function') {
+    var arg = handler
+
+    while (Array.isArray(arg) && arg.length !== 0) {
+      arg = arg[0]
+    }
+
+    // first arg is the path
+    if (typeof arg !== 'function') {
+      offset = 1
+      path = handler
+    }
+  }
+
+  var callbacks = flatten(slice.call(arguments, offset))
+
+  if (callbacks.length === 0) {
+    throw new TypeError('argument handler is required')
+  }
+
+  for (var i = 0; i < callbacks.length; i++) {
+    var fn = callbacks[i]
+
+    if (typeof fn !== 'function') {
+      throw new TypeError('argument handler must be a function')
+    }
+
+    // add the middleware
+    var layer = new Layer(path, {
+      sensitive: this.caseSensitive,
+      strict: false,
+      end: false
+    }, fn)
+
+    layer.route = undefined
+
+    this.stack.push(layer)
+  }
+
+  return this
+}
+
+/**
+ * Create a new Route for the given path.
+ *
+ * Each route contains a separate middleware stack and VERB handlers.
+ *
+ * See the Route api documentation for details on adding handlers
+ * and middleware to routes.
+ *
+ * @param {string} path
+ * @return {Route}
+ * @public
+ */
+
+Router.prototype.route = function route (path) {
+  var route = new Route(path)
+
+  var layer = new Layer(path, {
+    sensitive: this.caseSensitive,
+    strict: this.strict,
+    end: true
+  }, handle)
+
+  function handle (req, res, next) {
+    route.dispatch(req, res, next)
+  }
+
+  layer.route = route
+
+  this.stack.push(layer)
+  return route
+}
+
+// create Router#VERB functions
+methods.concat('all').forEach(function (method) {
+  Router.prototype[method] = function (path) {
+    var route = this.route(path)
+    route[method].apply(route, slice.call(arguments, 1))
+    return this
+  }
+})
+
+/**
+ * Generate a callback that will make an OPTIONS response.
+ *
+ * @param {OutgoingMessage} res
+ * @param {array} methods
+ * @private
+ */
+
+function generateOptionsResponder (res, methods) {
+  return function onDone (fn, err) {
+    if (err || methods.length === 0) {
+      return fn(err)
+    }
+
+    trySendOptionsResponse(res, methods, fn)
+  }
+}
+
+/**
+ * Get pathname of request.
+ *
+ * @param {IncomingMessage} req
+ * @private
+ */
+
+function getPathname (req) {
+  try {
+    return parseUrl(req).pathname
+  } catch (err) {
+    return undefined
+  }
+}
+
+/**
+ * Get get protocol + host for a URL.
+ *
+ * @param {string} url
+ * @private
+ */
+
+function getProtohost (url) {
+  if (typeof url !== 'string' || url.length === 0 || url[0] === '/') {
+    return undefined
+  }
+
+  var searchIndex = url.indexOf('?')
+  var pathLength = searchIndex !== -1
+    ? searchIndex
+    : url.length
+  var fqdnIndex = url.substr(0, pathLength).indexOf('://')
+
+  return fqdnIndex !== -1
+    ? url.substr(0, url.indexOf('/', 3 + fqdnIndex))
+    : undefined
+}
+
+/**
+ * Match path to a layer.
+ *
+ * @param {Layer} layer
+ * @param {string} path
+ * @private
+ */
+
+function matchLayer (layer, path) {
+  try {
+    return layer.match(path)
+  } catch (err) {
+    return err
+  }
+}
+
+/**
+ * Merge params with parent params
+ *
+ * @private
+ */
+
+function mergeParams (params, parent) {
+  if (typeof parent !== 'object' || !parent) {
+    return params
+  }
+
+  // make copy of parent for base
+  var obj = mixin({}, parent)
+
+  // simple non-numeric merging
+  if (!(0 in params) || !(0 in parent)) {
+    return mixin(obj, params)
+  }
+
+  var i = 0
+  var o = 0
+
+  // determine numeric gap in params
+  while (i in params) {
+    i++
+  }
+
+  // determine numeric gap in parent
+  while (o in parent) {
+    o++
+  }
+
+  // offset numeric indices in params before merge
+  for (i--; i >= 0; i--) {
+    params[i + o] = params[i]
+
+    // create holes for the merge when necessary
+    if (i < o) {
+      delete params[i]
+    }
+  }
+
+  return mixin(obj, params)
+}
+
+/**
  * Process any parameters for the layer.
  *
  * @private
  */
 
-Router.prototype.process_params = function process_params(layer, called, req, res, done) {
-  var params = this.params
-
+function processParams (params, layer, called, req, res, done) {
   // captured parameters from the layer, keys and values
   var keys = layer.keys
 
@@ -370,12 +586,12 @@
 
   // process params in order
   // param callbacks can be async
-  function param(err) {
+  function param (err) {
     if (err) {
       return done(err)
     }
 
-    if (i >= keys.length ) {
+    if (i >= keys.length) {
       return done()
     }
 
@@ -391,316 +607,6 @@
     }
 
     // param previously called with same value or error occurred
-    if (paramCalled && (paramCalled.match === paramVal
-      || (paramCalled.error && paramCalled.error !== 'route'))) {
-      // restore value
-      req.params[name] = paramCalled.value
-
-      // next param
-      return param(paramCalled.error)
-    }
-
-    called[name] = paramCalled = {
-      error: null,
-      match: paramVal,
-      value: paramVal
-    }
-
-    paramCallback()
-  }
-
-  // single param callbacks
-  function paramCallback(err) {
-    var fn = paramCallbacks[paramIndex++]
-
-    // store updated value
-    paramCalled.value = req.params[key.name]
-
-    if (err) {
-      // store error
-      paramCalled.error = err
-      param(err)
-      return
-    }
-
-    if (!fn) return param()
-
-    try {
-      fn(req, res, paramCallback, paramVal, key.name)
-    } catch (e) {
-      paramCallback(e)
->>>>>>> 3b835185
-    }
-  }
-}
-
-/**
- * Use the given middleware function, with optional path, defaulting to "/".
- *
- * Use (like `.all`) will run for any http METHOD, but it will not add
- * handlers for those methods so OPTIONS requests will not consider `.use`
- * functions even if they could respond.
- *
- * The other difference is that _route_ path is stripped and not visible
- * to the handler function. The main effect of this feature is that mounted
- * handlers can operate without any code changes regardless of the "prefix"
- * pathname.
- *
- * @public
- */
-
-Router.prototype.use = function use (handler) {
-  var offset = 0
-  var path = '/'
-
-  // default path to '/'
-  // disambiguate router.use([handler])
-  if (typeof handler !== 'function') {
-    var arg = handler
-
-    while (Array.isArray(arg) && arg.length !== 0) {
-      arg = arg[0]
-    }
-
-    // first arg is the path
-    if (typeof arg !== 'function') {
-      offset = 1
-      path = handler
-    }
-  }
-
-  var callbacks = flatten(slice.call(arguments, offset))
-
-  if (callbacks.length === 0) {
-    throw new TypeError('argument handler is required')
-  }
-
-  for (var i = 0; i < callbacks.length; i++) {
-    var fn = callbacks[i]
-
-    if (typeof fn !== 'function') {
-      throw new TypeError('argument handler must be a function')
-    }
-
-    // add the middleware
-    var layer = new Layer(path, {
-      sensitive: this.caseSensitive,
-      strict: false,
-      end: false
-    }, fn)
-
-    layer.route = undefined
-
-    this.stack.push(layer)
-  }
-
-  return this
-}
-
-/**
- * Create a new Route for the given path.
- *
- * Each route contains a separate middleware stack and VERB handlers.
- *
- * See the Route api documentation for details on adding handlers
- * and middleware to routes.
- *
- * @param {string} path
- * @return {Route}
- * @public
- */
-
-Router.prototype.route = function route (path) {
-  var route = new Route(path)
-
-  var layer = new Layer(path, {
-    sensitive: this.caseSensitive,
-    strict: this.strict,
-    end: true
-  }, handle)
-
-  function handle (req, res, next) {
-    route.dispatch(req, res, next)
-  }
-
-  layer.route = route
-
-  this.stack.push(layer)
-  return route
-}
-
-// create Router#VERB functions
-methods.concat('all').forEach(function (method) {
-  Router.prototype[method] = function (path) {
-    var route = this.route(path)
-    route[method].apply(route, slice.call(arguments, 1))
-    return this
-  }
-})
-
-/**
- * Generate a callback that will make an OPTIONS response.
- *
- * @param {OutgoingMessage} res
- * @param {array} methods
- * @private
- */
-
-function generateOptionsResponder (res, methods) {
-  return function onDone (fn, err) {
-    if (err || methods.length === 0) {
-      return fn(err)
-    }
-
-    trySendOptionsResponse(res, methods, fn)
-  }
-}
-
-/**
- * Get pathname of request.
- *
- * @param {IncomingMessage} req
- * @private
- */
-
-function getPathname (req) {
-  try {
-    return parseUrl(req).pathname
-  } catch (err) {
-    return undefined
-  }
-}
-
-/**
- * Get get protocol + host for a URL.
- *
- * @param {string} url
- * @private
- */
-
-function getProtohost (url) {
-  if (typeof url !== 'string' || url.length === 0 || url[0] === '/') {
-    return undefined
-  }
-
-  var searchIndex = url.indexOf('?')
-  var pathLength = searchIndex !== -1
-    ? searchIndex
-    : url.length
-  var fqdnIndex = url.substr(0, pathLength).indexOf('://')
-
-  return fqdnIndex !== -1
-    ? url.substr(0, url.indexOf('/', 3 + fqdnIndex))
-    : undefined
-}
-
-/**
- * Match path to a layer.
- *
- * @param {Layer} layer
- * @param {string} path
- * @private
- */
-
-function matchLayer (layer, path) {
-  try {
-    return layer.match(path)
-  } catch (err) {
-    return err
-  }
-}
-
-/**
- * Merge params with parent params
- *
- * @private
- */
-
-function mergeParams (params, parent) {
-  if (typeof parent !== 'object' || !parent) {
-    return params
-  }
-
-  // make copy of parent for base
-  var obj = mixin({}, parent)
-
-  // simple non-numeric merging
-  if (!(0 in params) || !(0 in parent)) {
-    return mixin(obj, params)
-  }
-
-  var i = 0
-  var o = 0
-
-  // determine numeric gap in params
-  while (i in params) {
-    i++
-  }
-
-  // determine numeric gap in parent
-  while (o in parent) {
-    o++
-  }
-
-  // offset numeric indices in params before merge
-  for (i--; i >= 0; i--) {
-    params[i + o] = params[i]
-
-    // create holes for the merge when necessary
-    if (i < o) {
-      delete params[i]
-    }
-  }
-
-  return mixin(obj, params)
-}
-
-/**
- * Process any parameters for the layer.
- *
- * @private
- */
-
-function processParams (params, layer, called, req, res, done) {
-  // captured parameters from the layer, keys and values
-  var keys = layer.keys
-
-  // fast track
-  if (!keys || keys.length === 0) {
-    return done()
-  }
-
-  var i = 0
-  var name
-  var paramIndex = 0
-  var key
-  var paramVal
-  var paramCallbacks
-  var paramCalled
-
-  // process params in order
-  // param callbacks can be async
-  function param (err) {
-    if (err) {
-      return done(err)
-    }
-
-    if (i >= keys.length) {
-      return done()
-    }
-
-    paramIndex = 0
-    key = keys[i++]
-    name = key.name
-    paramVal = req.params[name]
-    paramCallbacks = params[name]
-    paramCalled = called[name]
-
-    if (paramVal === undefined || !paramCallbacks) {
-      return param()
-    }
-
-    // param previously called with same value or error occurred
     if (paramCalled && (paramCalled.match === paramVal ||
       (paramCalled.error && paramCalled.error !== 'route'))) {
       // restore value
