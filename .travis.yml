--- conflicted
+++ resolved
@@ -57,31 +57,21 @@
     # Skip updating shrinkwrap / lock
     npm config set shrinkwrap false
   # Setup Node.js version-specific dependencies
-<<<<<<< HEAD
-  - "test $(echo $TRAVIS_NODE_VERSION | cut -d. -f1) -ge 4 || npm rm --save-dev eslint eslint-plugin-markdown"
-=======
   - |
     # Configure eslint for linting
     if node_version_lt '8.0'; then npm_remove_module_re '^eslint(-|$)'
     fi
   - |
-    # Configure istanbul for coverage
-    if node_version_lt '0.10'; then npm_remove_module_re '^istanbul$'
-    fi
-  - |
     # Configure mocha for testing
-    if   node_version_lt '0.10'; then npm_use_module 'mocha' '2.5.3'
-    elif node_version_lt '4.0' ; then npm_use_module 'mocha' '3.5.3'
-    elif node_version_lt '6.0' ; then npm_use_module 'mocha' '5.2.0'
-    elif node_version_lt '8.0' ; then npm_use_module 'mocha' '6.2.2'
+    if   node_version_lt '4.0'; then npm_use_module 'mocha' '3.5.3'
+    elif node_version_lt '6.0'; then npm_use_module 'mocha' '5.2.0'
+    elif node_version_lt '8.0'; then npm_use_module 'mocha' '6.2.2'
     fi
   - |
     # Configure supertest for http calls
-    if   node_version_lt '0.10'; then npm_use_module 'supertest' '1.1.0'
-    elif node_version_lt '4.0' ; then npm_use_module 'supertest' '2.0.0'
-    elif node_version_lt '6.0' ; then npm_use_module 'supertest' '3.4.2'
+    if   node_version_lt '4.0'; then npm_use_module 'supertest' '2.0.0'
+    elif node_version_lt '6.0'; then npm_use_module 'supertest' '3.4.2'
     fi
->>>>>>> 0bb4608c
   # Update Node.js modules
   - |
     # Prune and rebuild node_modules
@@ -90,18 +80,9 @@
       npm rebuild
     fi
 script:
-<<<<<<< HEAD
-  # Run test script, then lint depending on eslint install
-  - "npm run-script test-travis"
-  - "test   -z $(npm -ps ls eslint) || npm run-script lint"
-after_script:
-  - "test -d .nyc_output && npm install coveralls@2 && nyc report --reporter=text-lcov | coveralls"
-=======
-  # Run test script, depending on istanbul install
+  # Run test script
   - |
-    if npm_module_installed 'istanbul'; then npm run-script test-travis
-    else npm test
-    fi
+    npm test
   # Run linting, depending on eslint install
   - |
     if npm_module_installed 'eslint'; then npm run-script lint
@@ -109,8 +90,7 @@
 after_script:
   # Upload coverage to coveralls if exists
   - |
-    if [[ -f ./coverage/lcov.info ]]; then
+    if [[ -d .nyc_output ]]; then
       npm install --save-dev coveralls@2
-      coveralls < ./coverage/lcov.info
-    fi
->>>>>>> 0bb4608c
+      nyc report --reporter=text-lcov | coveralls
+    fi